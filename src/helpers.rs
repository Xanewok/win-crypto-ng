--- conflicted
+++ resolved
@@ -54,19 +54,7 @@
         let (ptr, size) = (value.as_mut_ptr(), std::mem::size_of::<T>());
 
         unsafe {
-<<<<<<< HEAD
-            Error::check(BCryptGetProperty(
-                self.as_ptr(),
-                property_str.as_ptr(),
-                value.as_mut_ptr() as *mut UCHAR,
-                std::mem::size_of::<T>() as ULONG,
-                result_len.as_mut_ptr(),
-                0,
-            ))
-            .map(|_| value.assume_init())
-=======
             get_property_internal(self.as_ptr(), &property, ptr, size).map(|_| value.assume_init())
->>>>>>> 2e8ec347
         }
     }
 
